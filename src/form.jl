
# A form is something that ends up as geometry in the graphic.

abstract FormPrimitive

const empty_tag = symbol("")

immutable Form{P <: FormPrimitive} <: ComposeNode
    primitives::Vector{P}
    tag::Symbol

    function Form(prim, tag::Symbol=empty_tag)
        new(prim, tag)
    end
end

function Form{P<:FormPrimitive}(primitives::Vector{P}, tag::Symbol=empty_tag)
    Form{P}(primitives, tag)
end

function isempty(f::Form)
    return isempty(f.primitives)
end


function isscalar(f::Form)
    return length(f.primitives) == 1
end


function resolve(box::AbsoluteBox, units::UnitBox, t::Transform, form::Form)
    return Form([resolve(box, units, t, primitive)
                 for primitive in form.primitives])
end


function Base.similar{T}(f::Form{T})
    return Form{T}(T[])
end

form_string(::Form) = "FORM"  # fallback definition

# Polygon
# -------

immutable SimplePolygonPrimitive{P <: Vec} <: FormPrimitive
    points::Vector{P}
end

typealias SimplePolygon{P<:SimplePolygonPrimitive} Form{P}

typealias Polygon SimplePolygon
typealias PolygonPrimitive SimplePolygonPrimitive


function polygon()
<<<<<<< HEAD
    return Polygon([PolygonPrimitive(Vec[])])
end


function polygon{T <: XYTupleOrVec}(points::AbstractArray{T})
    XM, YM = narrow_polygon_point_types(Vector[points])
    if XM == Any
        XM = Length{:cx, Float64}
    end
    if YM == Any
        YM = Length{:cy, Float64}
=======
    prim = PolygonPrimitive(Point[])
    return Polygon{typeof(prim)}([prim])
end


function polygon{T <: XYTupleOrPoint}(points::AbstractArray{T}, tag=empty_tag)
    XM, YM = narrow_polygon_point_types(Vector[points];)
    PointType = XM == YM == Any ? Point : Point{XM, YM}
    prim = PolygonPrimitive(PointType[convert(PointType, point)
                                      for point in points])
    return Polygon{typeof(prim)}([prim], tag)
end


function narrow_polygon_point_types{XM, YM}(
            point_arrays::AbstractArray{Vector{Point{XM, YM}}})
    return (XM, YM)
end


function narrow_polygon_point_types(point_arrays::AbstractArray)
    type_params{XM, YM}(::Type{Point{XM, YM}}) = (XM, YM)

    if !isempty(point_arrays) && all([eltype(arr) <: Point for arr in point_arrays])
        xm, ym = type_params(eltype(point_arrays[1]))
        for i in 2:length(point_arrays)
            if type_params(eltype(point_arrays[i])) != (xm, ym)
                return Any, Any
            end
        end
        return xm, ym
    else
        return Any, Any
>>>>>>> 2b99f69c
    end
    VecType = Tuple{XM, YM}

    return Polygon([PolygonPrimitive(VecType[(x_measure(point[1]), y_measure(point[2]))
                    for point in points])])
end


function polygon(point_arrays::AbstractArray, tag=empty_tag)
    XM, YM = narrow_polygon_point_types(point_arrays)
    VecType = XM == YM == Any ? Vec : Tuple{XM, YM}
    PrimType = XM == YM == Any ? PolygonPrimitive : PolygonPrimitive{VecType}

    polyprims = Array(PrimType, length(point_arrays))
    for (i, point_array) in enumerate(point_arrays)
        polyprims[i] = PrimType(VecType[(x_measure(point[1]), y_measure(point[2]))
                                        for point in point_array])
    end
    return Form{PrimType}(polyprims, tag)
end


function resolve(box::AbsoluteBox, units::UnitBox, t::Transform, p::PolygonPrimitive)
    return PolygonPrimitive{AbsoluteVec2}(
                AbsoluteVec2[resolve(box, units, t, point) for point in p.points])
end


function boundingbox(form::PolygonPrimitive, linewidth::Measure,
<<<<<<< HEAD
                     font::String, fontsize::Measure)
    x0 = minimum([p[1] for p in form.points])
    x1 = maximum([p[1] for p in form.points])
    y0 = minimum([p[2] for p in form.points])
    y1 = maximum([p[2] for p in form.points])
=======
                     font::AbstractString, fontsize::Measure)
    x0 = minimum([p.x for p in form.points])
    x1 = maximum([p.x for p in form.points])
    y0 = minimum([p.y for p in form.points])
    y1 = maximum([p.y for p in form.points])
>>>>>>> 2b99f69c
    return BoundingBox(x0 - linewidth,
                       y0 - linewidth,
                       x1 - x0 + linewidth,
                       y1 - y0 + linewidth)
end


form_string(::SimplePolygon) = "SP"


immutable ComplexPolygonPrimitive{P <: Vec} <: FormPrimitive
    rings::Vector{Vector{P}}
end

typealias ComplexPolygon{P<:ComplexPolygonPrimitive} Form{P}


function complexpolygon()
<<<<<<< HEAD
    return ComplexPolygon([ComplexPolygonPrimitive(Vec[])])
end


function complexpolygon(rings::Vector{Vector})
    XM, YM = narrow_polygon_point_types(rings)
    if XM == Any
        XM = Length{:cx, Float64}
    end
    if YM == Any
        YM = Length{:cy, Float64}
    end
    VecType = Tuple{XM, YM}

    return ComplexPolygon([
        ComplexPolygonPrimitive([VecType[(x_measure(point[1]), y_measure(point[2]))
                                         for point in points]])])
end


function complexpolygon(ring_arrays::Vector{Vector{Vector}})
    XM, YM = narrow_polygon_point_types(coords)
    VecType = XM == YM == Any ? Vec : Tuple{XM, YM}
    PrimType = XM == YM == Any ? ComplexPolygonPrimitive : ComplexPolygonPrimitive{VecType}

    ComplexPolygon([PrimType[[(x_measure(x), y_measure(y)) for (x, y) in ring]
                    for ring in ring_array] for ring_array in ring_arrays])
=======
    prim = ComplexPolygonPrimitive(Point[])
    return ComplexPolygon{typeof(prim)}([prim])
end

function complexpolygon{T <: Real}(coords::Vector{Vector{Vector{T}}}, tag=empty_tag)
    prim = ComplexPolygonPrimitive(Vector{Point}[Point[Point(i,j) for (i,j) in ring] for ring in coords])
    return ComplexPolygon{typeof(prim)}([prim], tag)
end

function complexpolygon{P <: Point}(rings::Vector{Vector{P}}, tag=empty_tag)
    prim = ComplexPolygonPrimitive(rings)
    return ComplexPolygon{typeof(prim)}([prim], tag)
>>>>>>> 2b99f69c
end


function resolve(box::AbsoluteBox, units::UnitBox, t::Transform,
                 p::ComplexPolygonPrimitive)
    return ComplexPolygonPrimitive(
                [AbsoluteVec2[resolve(box, units, t, point, t) for point in ring]
                for ring in p.rings])
end

form_string(::ComplexPolygon) = "CP"



# Rectangle
# ---------

immutable RectanglePrimitive{P <: Vec, M1 <: Measure, M2 <: Measure} <: FormPrimitive
    corner::P
    width::M1
    height::M2
end

typealias Rectangle{P<:RectanglePrimitive} Form{P}


function rectangle()
<<<<<<< HEAD
    return Rectangle([RectanglePrimitive((0.0w, 0.0h), 1.0w, 1.0h)])
end


function rectangle(x0, y0, width, height)
    corner = (x_measure(x0), y_measure(y0))
=======
    prim = RectanglePrimitive(Point(0.0w, 0.0h), 1.0w, 1.0h)
    return Rectangle{typeof(prim)}([prim])
end


function rectangle(x0, y0, width, height, tag=empty_tag)
    corner = Point(x0, y0)
>>>>>>> 2b99f69c
    width = x_measure(width)
    height = y_measure(height)
    prim = RectanglePrimitive(corner, width, height)
    return Rectangle{typeof(prim)}([prim], tag)
end


function rectangle(x0s::AbstractArray, y0s::AbstractArray,
                   widths::AbstractArray, heights::AbstractArray, tag=empty_tag)
    return @makeform (x0 in x0s, y0 in y0s, width in widths, height in heights),
<<<<<<< HEAD
        RectanglePrimitive{Vec2, Measure, Measure}((x_measure(x0), y_measure(y0)),
                                                    x_measure(width), y_measure(height))
=======
                     RectanglePrimitive(Point(x0, y0),
                                        x_measure(width), y_measure(height)) tag
>>>>>>> 2b99f69c
end


function resolve(box::AbsoluteBox, units::UnitBox, t::Transform,
                 p::RectanglePrimitive)

    corner = resolve(box, units, t, p.corner)
    width = resolve(box, units, t, p.width)
    height = resolve(box, units, t, p.height)

    if width < 0mm
        width = abs(width)
        x = corner[1] - width
    else
        x = corner[1]
    end

    if height < 0mm
        height = abs(height)
        y = corner[2] - height
    else
        y = corner[2]
    end

    return RectanglePrimitive{AbsoluteVec2, AbsoluteLength, AbsoluteLength}(
        (x, y), width, height)
end


function boundingbox(form::RectanglePrimitive, linewidth::Measure,
                     font::AbstractString, fontsize::Measure)

    return BoundingBox(form.corner.x - linewidth,
                       form.corner.y - linewidth,
                       form.width + 2*linewidth,
                       form.height + 2*linewidth)
end

form_string(::Rectangle) = "R"

# Circle
# ------

immutable CirclePrimitive{P <: Vec, M <: Measure} <: FormPrimitive
    center::P
    radius::M
end


function CirclePrimitive{P, M}(center::P, radius::M)
    return CirclePrimitive{P, M}(center, radius)
end


function CirclePrimitive(x, y, r)
    return CirclePrimitive((x_measure(x), y_measure(y)), x_measure(r))
end


typealias Circle{P<:CirclePrimitive} Form{P}


function circle()
<<<<<<< HEAD
    return Circle([CirclePrimitive((0.5w, 0.5h), 0.5w)])
=======
    prim = CirclePrimitive(Point(0.5w, 0.5h), 0.5w)
    return Circle{typeof(prim)}([prim])
>>>>>>> 2b99f69c
end


function circle(x, y, r, tag=empty_tag)
    prim = CirclePrimitive(x, y, r)
    return Circle{typeof(prim)}([prim], tag)
end


function circle(xs::AbstractArray, ys::AbstractArray, rs::AbstractArray, tag=empty_tag)
    if isempty(xs) || isempty(ys) || isempty(rs)
        prima = CirclePrimitive[]
        return Circle{eltype(prima)}(prima, tag)
    end

    return @makeform (x in xs, y in ys, r in rs), CirclePrimitive(x, y, r) tag
end

function resolve(box::AbsoluteBox, units::UnitBox, t::Transform,
                 p::CirclePrimitive)
    return CirclePrimitive{AbsoluteVec2, AbsoluteLength}(
        resolve(box, units, t, p.center),
        resolve(box, units, t, p.radius))
end


function boundingbox(form::CirclePrimitive, linewidth::Measure,
<<<<<<< HEAD
                     font::String, fontsize::Measure)
    return BoundingBox(form.center[1] - form.radius - linewidth,
                       form.center[2] - form.radius - linewidth,
=======
                     font::AbstractString, fontsize::Measure)
    return BoundingBox(form.center.x - form.radius - linewidth,
                       form.center.y - form.radius - linewidth,
>>>>>>> 2b99f69c
                       2 * (form.radius + linewidth),
                       2 * (form.radius + linewidth))
end

form_string(::Circle) = "C"

# Ellipse
# -------


immutable EllipsePrimitive{P1 <: Vec, P2 <: Vec, P3 <: Vec} <: FormPrimitive
    center::P1
    x_point::P2
    y_point::P3
end

typealias Ellipse{P<:EllipsePrimitive} Form{P}


function ellipse()
<<<<<<< HEAD
    return Ellipse([EllipsePrimitive((0.5w, 0.5h),
                                     (1.0w, 0.5h),
                                     (0.5w, 1.0h))])
end


function ellipse(x, y, x_radius, y_radius)
    return Ellipse([EllipsePrimitive((x, y),
                                     (x_measure(x) + x_measure(x_radius), y),
                                     (x, y_measure(y) + y_measure(y_radius)))])
=======
    prim = EllipsePrimitive(Point(0.5w, 0.5h),
                                     Point(1.0w, 0.5h),
                                     Point(0.5w, 1.0h))
    return Ellipse{typeof(prim)}([prim])
end


function ellipse(x, y, x_radius, y_radius, tag=empty_tag)
    prim = EllipsePrimitive(Point(x, y),
                            Point(x_measure(x) + x_measure(x_radius), y),
                            Point(x, y_measure(y) + y_measure(y_radius)))
    return Ellipse{typeof(prim)}([prim], tag)
>>>>>>> 2b99f69c
end


function ellipse(xs::AbstractArray, ys::AbstractArray,
                 x_radiuses::AbstractArray, y_radiuses::AbstractArray, tag=empty_tag)
    return @makeform (x in xs, y in ys, x_radius in x_radiuses, y_radius in y_radiuses),
<<<<<<< HEAD
            EllipsePrimitive((x, y),
                             (x_measure(x) + x_measure(x_radius), y),
                             (x, y_measure(y) + y_measure(y_radius)))
=======
            EllipsePrimitive(Point(x, y),
                             Point(x_measure(x) + x_measure(x_radius), y),
                             Point(x, y_measure(y) + y_measure(y_radius))) tag
>>>>>>> 2b99f69c
end


function resolve(box::AbsoluteBox, units::UnitBox, t::Transform,
                 p::EllipsePrimitive)
    return EllipsePrimitive{AbsoluteVec2, AbsoluteVec2, AbsoluteVec2}(
                   resolve(box, units, t, p.center),
                   resolve(box, units, t, p.x_point),
                   resolve(box, units, t, p.y_point))
end


function boundingbox(form::EllipsePrimitive, linewidth::Measure,
                     font::AbstractString, fontsize::Measure)
    x0 = min(form.x_point.x, form.y_point.x)
    x1 = max(form.x_point.x, form.y_point.x)
    y0 = min(form.x_point.y, form.y_point.y)
    y1 = max(form.x_point.y, form.y_point.y)
    xr = x1 - x0
    yr = y1 - y0
    return BoundingBox(x0 - linewidth - xr,
                       y0 - linewidth - yr,
                       2 * (xr + linewidth),
                       2 * (yr + linewidth))
end

form_string(::Ellipse) = "E"

# Text
# ----

abstract HAlignment
immutable HLeft   <: HAlignment end
immutable HCenter <: HAlignment end
immutable HRight  <: HAlignment end

const hleft   = HLeft()
const hcenter = HCenter()
const hright  = HRight()

abstract VAlignment
immutable VTop    <: VAlignment end
immutable VCenter <: VAlignment end
immutable VBottom <: VAlignment end

const vtop    = VTop()
const vcenter = VCenter()
const vbottom = VBottom()


immutable TextPrimitive{P <: Vec, R <: Rotation} <: FormPrimitive
    position::P
    value::AbstractString
    halign::HAlignment
    valign::VAlignment

    # Text forms need their own rotation field unfortunately, since there is no
    # way to give orientation with just a position point.
    rot::R
end

<<<<<<< HEAD

typealias Text Form{TextPrimitive}
=======
typealias Text{P<:TextPrimitive} Form{P}
>>>>>>> 2b99f69c


function text(x, y, value::AbstractString,
              halign::HAlignment=hleft, valign::VAlignment=vbottom,
<<<<<<< HEAD
              rot=Rotation())
    return Text([TextPrimitive((x_measure(x), y_measure(y)), value, halign, valign, rot)])
=======
              rot=Rotation(); tag::Symbol=empty_tag)
    prim = TextPrimitive(Point(x, y), value, halign, valign, rot)
    return Text{typeof(prim)}([prim], tag)
>>>>>>> 2b99f69c
end


function text(x, y, value,
              halign::HAlignment=hleft, valign::VAlignment=vbottom,
<<<<<<< HEAD
              rot=Rotation())
    return Text([TextPrimitive((x_measure(x), y_measure(y)), string(value), halign, valign, rot)])
=======
              rot=Rotation(); tag::Symbol=empty_tag)
    prim = TextPrimitive(Point(x, y), string(value), halign, valign, rot)
    return Text{typeof(prim)}([prim], tag)
>>>>>>> 2b99f69c
end


function text(xs::AbstractArray, ys::AbstractArray, values::AbstractArray{AbstractString},
              haligns::AbstractArray=[hleft], valigns::AbstractArray=[vbottom],
              rots::AbstractArray=[Rotation()]; tag::Symbol=empty_tag)
    return @makeform (x in xs, y in ys, value in values, halign in haligns, valign in valigns, rot in rots),
<<<<<<< HEAD
            TextPrimitive((x_measure(x), y_measure(y)), value, halign, valign, rot)
=======
            TextPrimitive(Point(x, y), value, halign, valign, rot) tag
>>>>>>> 2b99f69c
end


function text(xs::AbstractArray, ys::AbstractArray, values::AbstractArray,
              haligns::AbstractArray=[hleft], valigns::AbstractArray=[vbottom],
              rots::AbstractArray=[Rotation()]; tag::Symbol=empty_tag)
    return @makeform (x in xs, y in ys, value in values, halign in haligns, valign in valigns, rot in rots),
<<<<<<< HEAD
            TextPrimitive((x_measure(x), y_measure(y)), value, halign, valign, rot)
=======
            TextPrimitive(Point(x, y), value, halign, valign, rot) tag
>>>>>>> 2b99f69c
end


function resolve{P, R}(box::AbsoluteBox, units::UnitBox, t::Transform,
                       p::TextPrimitive{P, R})
    rot = resolve(box, units, t, p.rot)
    return TextPrimitive{AbsoluteVec2, typeof(rot)}(
                resolve(box, units, t, p.position),
                p.value, p.halign, p.valign, rot)
end

function boundingbox(form::TextPrimitive, linewidth::Measure,
                     font::AbstractString, fontsize::Measure)

    width, height = text_extents(font, fontsize, form.value)[1]

    if form.halign == hleft
        x0 = form.position.x
    elseif form.halign == hcenter
        x0 = form.position.x - width/2
    elseif form.halign == hright
        x0 = form.position.x - width
    end

    if form.valign == vbottom
        y0 = form.position.y - height
    elseif form.valign == vcenter
        y0 = form.position.y - height/2
    elseif form.valign == vtop
        y0 = form.position.y
    end

    return BoundingBox(x0 - linewidth,
                       y0 - linewidth,
                       width + linewidth,
                       height + linewidth)
end

form_string(::Text) = "T"

# Line
# ----

immutable LinePrimitive{P <: Vec} <: FormPrimitive
    points::Vector{P}
end

typealias Line{P<:LinePrimitive} Form{P}


function line()
<<<<<<< HEAD
    return Line([LinePrimitive(Vec[])])
end


function line{T <: XYTupleOrVec}(points::AbstractArray{T})
    XM, YM = narrow_polygon_point_types(Vector[points])
    VecType = XM == YM == Any ? Vec2 : Tuple{XM, YM}
    return Line([LinePrimitive(VecType[(x_measure(point[1]), y_measure(point[2])) for point in points])])
=======
    prim = LinePrimitive(Point[])
    return Line{typeof(prim)}([prim])
end


function line{T <: XYTupleOrPoint}(points::AbstractArray{T}, tag=empty_tag)
    XM, YM = narrow_polygon_point_types(Vector[points])
    PointType = XM == YM == Any ? Point : Point{XM, YM}
    prim = LinePrimitive(PointType[convert(PointType, point) for point in points])
    return Line{typeof(prim)}([prim], tag)
>>>>>>> 2b99f69c
end


function line(point_arrays::AbstractArray, tag=empty_tag)
    XM, YM = narrow_polygon_point_types(point_arrays)
    VecType = XM == YM == Any ? Vec2 : Tuple{XM, YM}
    PrimType = XM == YM == Any ? LinePrimitive : LinePrimitive{VecType}

    lineprims = Array(PrimType, length(point_arrays))
    for (i, point_array) in enumerate(point_arrays)
        p = PrimType(VecType[(x_measure(point[1]), y_measure(point[2]))
                             for point in point_array])
        lineprims[i] = p
    end
    return Form{PrimType}(lineprims, tag)
end


function resolve(box::AbsoluteBox, units::UnitBox, t::Transform,
                 p::LinePrimitive)
    return LinePrimitive{AbsoluteVec2}(
                AbsoluteVec2[resolve(box, units, t, point) for point in p.points])
end


function boundingbox(form::LinePrimitive, linewidth::Measure,
                     font::AbstractString, fontsize::Measure)
    x0 = minimum([p.x for p in form.points])
    x1 = maximum([p.x for p in form.points])
    y0 = minimum([p.y for p in form.points])
    y1 = maximum([p.y for p in form.points])
    return BoundingBox(x0 - linewidth,
                       y0 - linewidth,
                       x1 - x0 + linewidth,
                       y1 - y0 + linewidth)
end

form_string(::Line) = "L"

# Curve
# -----

immutable CurvePrimitive{P1 <: Vec, P2 <: Vec, P3 <: Vec, P4 <: Vec} <: FormPrimitive
    anchor0::P1
    ctrl0::P2
    ctrl1::P3
    anchor1::P4
end

typealias Curve{P<:CurvePrimitive} Form{P}


<<<<<<< HEAD
function curve(anchor0::XYTupleOrVec, ctrl0::XYTupleOrVec,
               ctrl1::XYTupleOrVec, anchor1::XYTupleOrVec)
    return Curve([CurvePrimitive(convert(Vec, anchor0), convert(Vec, ctrl0),
                                 convert(Vec, ctrl1), convert(Vec, anchor1))])
=======
function curve(anchor0::XYTupleOrPoint, ctrl0::XYTupleOrPoint,
               ctrl1::XYTupleOrPoint, anchor1::XYTupleOrPoint, tag=empty_tag)
    prim = CurvePrimitive(convert(Point, anchor0), convert(Point, ctrl0),
                          convert(Point, ctrl1), convert(Point, anchor1))
    return Curve{typeof(prim)}([prim], tag)
>>>>>>> 2b99f69c
end


function curve(anchor0s::AbstractArray, ctrl0s::AbstractArray,
               ctrl1s::AbstractArray, anchor1s::AbstractArray, tag=empty_tag)
    return @makeform (anchor0 in anchor0s, ctrl0 in ctrl0s, ctrl1 in ctrl1s, anchor1 in anchor1s),
<<<<<<< HEAD
            CurvePrimitive(convert(Vec, anchor0), convert(Vec, ctrl0),
                           convert(Vec, ctrl1), convert(Vec, anchor1))
=======
            CurvePrimitive(convert(Point, anchor0), convert(Point, ctrl0),
                           convert(Point, ctrl1), convert(Point, anchor1)) tag
>>>>>>> 2b99f69c
end


function resolve(box::AbsoluteBox, units::UnitBox, t::Transform,
                 p::CurvePrimitive)
    return CurvePrimitive{AbsoluteVec2, AbsoluteVec2, AbsoluteVec2, AbsoluteVec2}(
                resolve(box, units, t, p.anchor0),
                resolve(box, units, t, p.ctrl0),
                resolve(box, units, t, p.ctrl1),
                resolve(box, units, t, p.anchor1))
end

form_string(::Curve) = "CV"

# Bitmap
# ------

<<<<<<< HEAD
immutable BitmapPrimitive{P <: Vec, XM <: Measure, YM <: Measure} <: FormPrimitive
    mime::String
    data::Vector{Uint8}
=======
immutable BitmapPrimitive{P <: Point, XM <: Measure, YM <: Measure} <: FormPrimitive
    mime::AbstractString
    data::Vector{UInt8}
>>>>>>> 2b99f69c
    corner::P
    width::XM
    height::YM
end

typealias Bitmap{P<:BitmapPrimitive} Form{P}


<<<<<<< HEAD
function bitmap(mime::String, data::Vector{Uint8}, x0, y0, width, height)
    corner = (x_measure(x0), y_measure(y0))
=======
function bitmap(mime::AbstractString, data::Vector{UInt8}, x0, y0, width, height, tag=empty_tag)
    corner = Point(x0, y0)
>>>>>>> 2b99f69c
    width = x_measure(width)
    height = y_measure(height)
    prim = BitmapPrimitive(mime, data, corner, width, height)
    return Bitmap{typeof(prim)}([prim], tag)
end


function bitmap(mimes::AbstractArray, datas::AbstractArray,
                x0s::AbstractArray, y0s::AbstractArray,
                widths::AbstractArray, heights::AbstractArray, tag=empty_tag)
    return @makeform (mime in mimes, data in datas, x0 in x0s, y0 in y0s, width in widths, height in heigths),
            BitmapPrimitive(mime, data, x0, y0, x_measure(width), y_measure(height)) tag
end


function resolve(box::AbsoluteBox, units::UnitBox, t::Transform,
                 p::BitmapPrimitive)
    return BitmapPrimitive{AbsoluteVec2, AbsoluteLength, AbsoluteLength}(
                p.mime, p.data,
                resolve(box, units, t, p.corner),
                resolve(box, units, t, p.width),
                resolve(box, units, t, p.height))
end


function boundingbox(form::BitmapPrimitive, linewidth::Measure,
                     font::AbstractString, fontsize::Measure)
    return BoundingBox(form.corner.x, form.corner.y, form.width, form.height)
end

form_string(::Bitmap) = "B"

# Path
# ----

# An implementation of the SVG path mini-language.

abstract PathOp

immutable MoveAbsPathOp <: PathOp
    to::Vec
end


function assert_pathop_tokens_len(op_type, tokens, i, needed)
    provided = length(tokens) - i + 1
    if provided < needed
        error("In path $(op_type) requires $(needed) argumens but only $(provided) provided.")
    end
end


function parsepathop(::Type{MoveAbsPathOp}, tokens::AbstractArray, i)
    assert_pathop_tokens_len(MoveAbsPathOp, tokens, i, 2)
    op = MoveAbsPathOp((x_measure(tokens[i]), y_measure(tokens[i + 1])))
    return (op, i + 2)
end


function resolve(box::AbsoluteBox, units::UnitBox, t::Transform,
                 p::MoveAbsPathOp)
    return MoveAbsPathOp(resolve(box, units, t, p.to))
end


immutable MoveRelPathOp <: PathOp
    to::Vec
end


function parsepathop(::Type{MoveRelPathOp}, tokens::AbstractArray, i)
    assert_pathop_tokens_len(MoveRelPathOp, tokens, i, 2)
    op = MoveRelPathOp((tokens[i], tokens[i + 1]))
    return (op, i + 2)
end


function resolve_offset(box::AbsoluteBox, units::UnitBox, t::Transform,
                        p::Vec)

    absp = resolve(box, units, t, p)
    zer0 = resolve(box, units, t, (0w, 0h))
    return (absp[1] - zer0[1], absp[2] - zer0[2])
end


function resolve(box::AbsoluteBox, units::UnitBox, t::Transform,
                 p::MoveRelPathOp)
    return MoveRelPathOp(resolve_offset(box, units, t, p.to))
end


immutable ClosePathOp <: PathOp
end


function parsepathop(::Type{ClosePathOp}, tokens::AbstractArray, i)
    return (ClosePathOp(), i)
end


function resolve(box::AbsoluteBox, units::UnitBox, t::Transform,
                 p::ClosePathOp)
    return p
end


immutable LineAbsPathOp <: PathOp
    to::Vec
end


function parsepathop(::Type{LineAbsPathOp}, tokens::AbstractArray, i)
    assert_pathop_tokens_len(LineAbsPathOp, tokens, i, 2)
    op = LineAbsPathOp((x_measure(tokens[i]), y_measure(tokens[i + 1])))
    return (op, i + 2)
end


function resolve(box::AbsoluteBox, units::UnitBox, t::Transform,
                 p::LineAbsPathOp)
    return LineAbsPathOp(resolve(box, units, t, p.to))
end


immutable LineRelPathOp <: PathOp
    to::Vec
end


function parsepathop(::Type{LineRelPathOp}, tokens::AbstractArray, i)
    assert_pathop_tokens_len(LineRelPathOp, tokens, i, 2)
    op = LineRelPathOp((x_measure(tokens[i]), y_measure(tokens[i + 1])))
    return (op, i + 2)
end


function resolve(box::AbsoluteBox, units::UnitBox, t::Transform,
                 p::LineRelPathOp)
    return LineRelPathOp(resolve(box, units, t, p.to))
end


immutable HorLineAbsPathOp <: PathOp
    x::Measure
end


function parsepathop(::Type{HorLineAbsPathOp}, tokens::AbstractArray, i)
    assert_pathop_tokens_len(HorLineAbsPathOp, tokens, i, 1)
    op = HorLineAbsPathOp(x_measure(tokens[i]))
    return (op, i + 1)
end


function resolve(box::AbsoluteBox, units::UnitBox, t::Transform,
                 p::HorLineAbsPathOp)
    return HorLineAbsPathOp(resolve(box, units, t, (p.x, 0mm))[1])
end


immutable HorLineRelPathOp <: PathOp
    Δx::Measure
end


function parsepathop(::Type{HorLineRelPathOp}, tokens::AbstractArray, i)
    assert_pathop_tokens_len(HorLineRelPathOp, tokens, i, 1)
    op = HorLineRelPathOp(x_measure(tokens[i]))
    return (op, i + 1)
end


function resolve(box::AbsoluteBox, units::UnitBox, t::Transform,
                 p::HorLineRelPathOp)
    return HorLineRelPathOp(resolve(box, units, t, p.Δx))
end


immutable VertLineAbsPathOp <: PathOp
    y::Measure
end


function parsepathop(::Type{VertLineAbsPathOp}, tokens::AbstractArray, i)
    assert_pathop_tokens_len(VertLineAbsPathOp, tokens, i, 1)
    op = VertLineAbsPathOp(y_measure(tokens[i]))
    return (op, i + 1)
end


function resolve(box::AbsoluteBox, units::UnitBox, t::Transform,
                 p::VertLineAbsPathOp)
    return VertLineAbsPathOp(resolve(box, units, t, (0mm, p.y))[2])
end


immutable VertLineRelPathOp <: PathOp
    Δy::Measure
end


function parsepathop(::Type{VertLineRelPathOp}, tokens::AbstractArray, i)
    assert_pathop_tokens_len(VertLineRelPathOp, tokens, i, 1)
    op = VertLineRelPathOp(y_measure(tokens[i]))
    return (op, i + 1)
end


function resolve(box::AbsoluteBox, units::UnitBox, t::Transform,
                 p::VertLineRelPathOp)
    return VertLineAbsPathOp(resolve(box, units, t, (0mmm, p.Δy))[2])
end


immutable CubicCurveAbsPathOp <: PathOp
    ctrl1::Vec
    ctrl2::Vec
    to::Vec
end


function parsepathop(::Type{CubicCurveAbsPathOp}, tokens::AbstractArray, i)
    assert_pathop_tokens_len(CubicCurveAbsPathOp, tokens, i, 6)
    op = CubicCurveAbsPathOp((tokens[i],     tokens[i + 1]),
                             (tokens[i + 2], tokens[i + 3]),
                             (tokens[i + 4], tokens[i + 5]))
    return (op, i + 6)
end


function resolve(box::AbsoluteBox, units::UnitBox, t::Transform,
                 p::CubicCurveAbsPathOp)
    return CubicCurveAbsPathOp(
            resolve(box, units, t, p.ctrl1),
            resolve(box, units, t, p.ctrl2),
            resolve(box, units, t, p.to))
end


immutable CubicCurveRelPathOp <: PathOp
    ctrl1::Vec
    ctrl2::Vec
    to::Vec
end


function parsepathop(::Type{CubicCurveRelPathOp}, tokens::AbstractArray, i)
    assert_pathop_tokens_len(CubicCurveRelPathOp, tokens, i, 6)
    op = CubicCurveRelPathOp((tokens[i],     tokens[i + 1]),
                             (tokens[i + 2], tokens[i + 3]),
                             (tokens[i + 4], tokens[i + 5]))
    return (op, i + 6)
end


function resolve(box::AbsoluteBox, units::UnitBox, t::Transform,
                 p::CubicCurveRelPathOp)
    return CubicCurveRelPathOp(
            resolve(box, units, t, p.ctrl1),
            resolve(box, units, t, p.ctrl2),
            resolve(box, units, t, p.to))
end


immutable CubicCurveShortAbsPathOp <: PathOp
    ctrl2::Vec
    to::Vec
end


function parsepathop(::Type{CubicCurveShortAbsPathOp}, tokens::AbstractArray, i)
    assert_pathop_tokens_len(CubicCurveShortAbsPathOp, tokens, i, 4)
    op = CubicCurveShortAbsPathOp((x_measure(tokens[i]),     y_measure(tokens[i + 1])),
                                  (x_measure(tokens[i + 2]), y_measure(tokens[i + 3])))
    return (op, i + 4)
end


function resolve(box::AbsoluteBox, units::UnitBox, t::Transform,
                 p::CubicCurveShortAbsPathOp)
    return CubicCurveShortAbsPathOp(
            resolve_offset(box, units, t, p.ctrl2),
            resolve_offset(box, units, t, p.to))
end


immutable CubicCurveShortRelPathOp <: PathOp
    ctrl2::Vec
    to::Vec
end


function parsepathop(::Type{CubicCurveShortRelPathOp}, tokens::AbstractArray, i)
    assert_pathop_tokens_len(CubicCurveShortRelPathOp, tokens, i, 4)
    op = CubicCurveShortRelPathOp((x_measure(tokens[i]),     y_measure(tokens[i + 1])),
                                  (x_measure(tokens[i + 2]), y_measure(tokens[i + 3])))
    return (op, i + 4)
end


function resolve(box::AbsoluteBox, units::UnitBox, t::Transform,
                 p::CubicCurveShortRelPathOp)
    return CubicCurveShortRelPathOp(
            resolve(box, units, t, p.ctrl2),
            resolve(box, units, t, p.to))
end


immutable QuadCurveAbsPathOp <: PathOp
    ctrl1::Vec
    to::Vec
end


function parsepathop(::Type{QuadCurveAbsPathOp}, tokens::AbstractArray, i)
    assert_pathop_tokens_len(QuadCurveAbsPathOp, tokens, i, 4)
    op = QuadCurveAbsPathOp((tokens[i],     tokens[i + 1]),
                            (tokens[i + 2], tokens[i + 3]))
    return (op, i + 4)
end


function resolve(box::AbsoluteBox, units::UnitBox, t::Transform,
                 p::QuadCurveAbsPathOp)
    return QuadCurveAbsPathOp(
            resolve(box, units, t, p.ctrl1),
            resolve(box, units, t, p.to))
end


immutable QuadCurveRelPathOp <: PathOp
    ctrl1::Vec
    to::Vec
end


function parsepathop(::Type{QuadCurveRelPathOp}, tokens::AbstractArray, i)
    assert_pathop_tokens_len(QuadCurveRelPathOp, tokens, i, 4)
    op = QuadCurveRelPathOp((tokens[i],     tokens[i + 1]),
                            (tokens[i + 2], tokens[i + 3]))
    return (op, i + 4)
end


function resolve(box::AbsoluteBox, units::UnitBox, t::Transform,
                 p::QuadCurveRelPathOp)
    return QuadCurveRelPathOp(
            (resolve(box, units, t, p.ctrl1[1]),
             resolve(box, units, t, p.ctrl1[2])),
            (resolve(box, units, t, p.to[1]),
             resolve(box, units, t, p.to[2])))
end


immutable QuadCurveShortAbsPathOp <: PathOp
    to::Vec
end


function parsepathop(::Type{QuadCurveShortAbsPathOp}, tokens::AbstractArray, i)
    assert_pathop_tokens_len(QuadCurveShortAbsPathOp, tokens, i, 2)
    op = QuadCurveShortAbsPathOp((tokens[i], tokens[i + 1]))
    return (op, i + 2)
end


function resolve(box::AbsoluteBox, units::UnitBox, t::Transform,
                 p::QuadCurveShortAbsPathOp)
    return QuadCurveShortAbsPathOp(resolve(box, units, t, p.to))
end


immutable QuadCurveShortRelPathOp <: PathOp
    to::Vec
end


function parsepathop(::Type{QuadCurveShortRelPathOp}, tokens::AbstractArray, i)
    assert_pathop_tokens_len(QuadCurveShortRelPathOp, tokens, i, 2)
    op = QuadCurveShortRelPathOp((tokens[i], tokens[i + 1]))
    return (op, i + 2)
end


function resolve(box::AbsoluteBox, units::UnitBox, t::Transform,
                 p::QuadCurveRelPathOp)
    return QuadCurveRelPathOp(
            (resolve(box, units, t, p.to[1]),
             resolve(box, units, t, p.to[2])))
end


immutable ArcAbsPathOp <: PathOp
    rx::Measure
    ry::Measure
    rotation::Float64
    largearc::Bool
    sweep::Bool
    to::Vec
end


function resolve(box::AbsoluteBox, units::UnitBox, t::Transform,
                 p::ArcAbsPathOp)
    return ArcAbsPathOp(
        resolve(box, units, t, p.rx),
        resolve(box, units, t, p.ry),
        p.rotation,
        p.largearc,
        p.sweep,
        resolve(box, units, t, p.to))
end


immutable ArcRelPathOp <: PathOp
    rx::Measure
    ry::Measure
    rotation::Float64
    largearc::Bool
    sweep::Bool
    to::Vec
end

<<<<<<< HEAD

function parsepathop{T <: Union(ArcAbsPathOp, ArcRelPathOp)}(::Type{T}, tokens::AbstractArray, i)
=======
function parsepathop{T <: @compat(Union{ArcAbsPathOp, ArcRelPathOp})}(::Type{T}, tokens::AbstractArray, i)
>>>>>>> 2b99f69c
    assert_pathop_tokens_len(T, tokens, i, 7)

    if isa(tokens[i + 3], Bool)
        largearc = tokens[i + 3]
    elseif tokens[i + 3] == 0
        largearc = false
    elseif tokens[i + 3] == 1
        largearc = true
    else
        error("largearc argument to the arc path operation must be boolean")
    end

    if isa(tokens[i + 4], Bool)
        sweep = tokens[i + 4]
    elseif tokens[i + 4] == 0
        sweep = false
    elseif tokens[i + 4] == 1
        sweep = true
    else
        error("sweep argument to the arc path operation must be boolean")
    end

    if !isa(tokens[i + 2], Number)
        error("path arc operation requires a numerical rotation")
    end

    op = T(x_measure(tokens[i]),
           y_measure(tokens[i + 1]),
           convert(Float64, tokens[i + 2]),
           largearc, sweep,
           (x_measure(tokens[i + 5]), y_measure(tokens[i + 6])))

    return (op, i + 7)
end


function resolve(box::AbsoluteBox, units::UnitBox, t::Transform,
                 p::ArcRelPathOp)
    return ArcRelPathOp(
        resolve(box, units, t, p.rx),
        resolve(box, units, t, p.ry),
        p.rotation,
        p.largearc,
        p.sweep,
        (resolve(box, units, t, p.to[1]),
         resolve(box, units, t, p.to[2])))
end


const path_ops = @compat Dict(
     :M => MoveAbsPathOp,
     :m => MoveRelPathOp,
     :Z => ClosePathOp,
     :z => ClosePathOp,
     :L => LineAbsPathOp,
     :l => LineRelPathOp,
     :H => HorLineAbsPathOp,
     :h => HorLineRelPathOp,
     :V => VertLineAbsPathOp,
     :v => VertLineRelPathOp,
     :C => CubicCurveAbsPathOp,
     :c => CubicCurveRelPathOp,
     :S => CubicCurveShortAbsPathOp,
     :s => CubicCurveShortRelPathOp,
     :Q => QuadCurveAbsPathOp,
     :q => QuadCurveRelPathOp,
     :T => QuadCurveShortAbsPathOp,
     :t => QuadCurveShortRelPathOp,
     :A => ArcAbsPathOp,
     :a => ArcRelPathOp
)


# A path is an array of symbols, numbers, and measures following SVGs path
# mini-language.
function parsepath(tokens::AbstractArray)
    ops = PathOp[]
    last_op_type = nothing
    i = 1
    while i <= length(tokens)
        tok = tokens[i]
        strt = i
        if isa(tok, Symbol)
            if !haskey(path_ops, tok)
                error("$(tok) is not a valid path operation")
            else
                op_type = path_ops[tok]
                i += 1
                op, i = parsepathop(op_type, tokens, i)
                push!(ops, op)
                last_op_type = op_type
            end
        else
            op, i = parsepathop(last_op_type, tokens, i)
            push!(ops, op)
        end
    end

    return ops
end


immutable PathPrimitive <: FormPrimitive
    ops::Vector{PathOp}
end

typealias Path Form{PathPrimitive}


function path(tokens::AbstractArray, tag=empty_tag)
    return Path([PathPrimitive(parsepath(tokens))], tag)
end


function path{T <: AbstractArray}(tokens::AbstractArray{T}, tag=empty_tag)
    return Path([PathPrimitive(parsepath(ts)) for ts in tokens], tag)
end


function resolve(box::AbsoluteBox, units::UnitBox, t::Transform, p::PathPrimitive)
    return PathPrimitive([resolve(box, units, t, op) for op in p.ops])
end




# TODO: boundingbox<|MERGE_RESOLUTION|>--- conflicted
+++ resolved
@@ -54,7 +54,6 @@
 
 
 function polygon()
-<<<<<<< HEAD
     return Polygon([PolygonPrimitive(Vec[])])
 end
 
@@ -66,41 +65,6 @@
     end
     if YM == Any
         YM = Length{:cy, Float64}
-=======
-    prim = PolygonPrimitive(Point[])
-    return Polygon{typeof(prim)}([prim])
-end
-
-
-function polygon{T <: XYTupleOrPoint}(points::AbstractArray{T}, tag=empty_tag)
-    XM, YM = narrow_polygon_point_types(Vector[points];)
-    PointType = XM == YM == Any ? Point : Point{XM, YM}
-    prim = PolygonPrimitive(PointType[convert(PointType, point)
-                                      for point in points])
-    return Polygon{typeof(prim)}([prim], tag)
-end
-
-
-function narrow_polygon_point_types{XM, YM}(
-            point_arrays::AbstractArray{Vector{Point{XM, YM}}})
-    return (XM, YM)
-end
-
-
-function narrow_polygon_point_types(point_arrays::AbstractArray)
-    type_params{XM, YM}(::Type{Point{XM, YM}}) = (XM, YM)
-
-    if !isempty(point_arrays) && all([eltype(arr) <: Point for arr in point_arrays])
-        xm, ym = type_params(eltype(point_arrays[1]))
-        for i in 2:length(point_arrays)
-            if type_params(eltype(point_arrays[i])) != (xm, ym)
-                return Any, Any
-            end
-        end
-        return xm, ym
-    else
-        return Any, Any
->>>>>>> 2b99f69c
     end
     VecType = Tuple{XM, YM}
 
@@ -130,19 +94,11 @@
 
 
 function boundingbox(form::PolygonPrimitive, linewidth::Measure,
-<<<<<<< HEAD
-                     font::String, fontsize::Measure)
+                     font::AbstractString, fontsize::Measure)
     x0 = minimum([p[1] for p in form.points])
     x1 = maximum([p[1] for p in form.points])
     y0 = minimum([p[2] for p in form.points])
     y1 = maximum([p[2] for p in form.points])
-=======
-                     font::AbstractString, fontsize::Measure)
-    x0 = minimum([p.x for p in form.points])
-    x1 = maximum([p.x for p in form.points])
-    y0 = minimum([p.y for p in form.points])
-    y1 = maximum([p.y for p in form.points])
->>>>>>> 2b99f69c
     return BoundingBox(x0 - linewidth,
                        y0 - linewidth,
                        x1 - x0 + linewidth,
@@ -161,12 +117,11 @@
 
 
 function complexpolygon()
-<<<<<<< HEAD
     return ComplexPolygon([ComplexPolygonPrimitive(Vec[])])
 end
 
 
-function complexpolygon(rings::Vector{Vector})
+function complexpolygon(rings::Vector{Vector}, tag=empty_tag)
     XM, YM = narrow_polygon_point_types(rings)
     if XM == Any
         XM = Length{:cx, Float64}
@@ -178,31 +133,17 @@
 
     return ComplexPolygon([
         ComplexPolygonPrimitive([VecType[(x_measure(point[1]), y_measure(point[2]))
-                                         for point in points]])])
-end
-
-
-function complexpolygon(ring_arrays::Vector{Vector{Vector}})
+                                         for point in points]])], tag)
+end
+
+
+function complexpolygon(ring_arrays::Vector{Vector{Vector}}, tag=empty_tag)
     XM, YM = narrow_polygon_point_types(coords)
     VecType = XM == YM == Any ? Vec : Tuple{XM, YM}
     PrimType = XM == YM == Any ? ComplexPolygonPrimitive : ComplexPolygonPrimitive{VecType}
 
     ComplexPolygon([PrimType[[(x_measure(x), y_measure(y)) for (x, y) in ring]
-                    for ring in ring_array] for ring_array in ring_arrays])
-=======
-    prim = ComplexPolygonPrimitive(Point[])
-    return ComplexPolygon{typeof(prim)}([prim])
-end
-
-function complexpolygon{T <: Real}(coords::Vector{Vector{Vector{T}}}, tag=empty_tag)
-    prim = ComplexPolygonPrimitive(Vector{Point}[Point[Point(i,j) for (i,j) in ring] for ring in coords])
-    return ComplexPolygon{typeof(prim)}([prim], tag)
-end
-
-function complexpolygon{P <: Point}(rings::Vector{Vector{P}}, tag=empty_tag)
-    prim = ComplexPolygonPrimitive(rings)
-    return ComplexPolygon{typeof(prim)}([prim], tag)
->>>>>>> 2b99f69c
+                    for ring in ring_array] for ring_array in ring_arrays], tag)
 end
 
 
@@ -230,22 +171,13 @@
 
 
 function rectangle()
-<<<<<<< HEAD
-    return Rectangle([RectanglePrimitive((0.0w, 0.0h), 1.0w, 1.0h)])
-end
-
-
-function rectangle(x0, y0, width, height)
-    corner = (x_measure(x0), y_measure(y0))
-=======
     prim = RectanglePrimitive(Point(0.0w, 0.0h), 1.0w, 1.0h)
     return Rectangle{typeof(prim)}([prim])
 end
 
 
 function rectangle(x0, y0, width, height, tag=empty_tag)
-    corner = Point(x0, y0)
->>>>>>> 2b99f69c
+    corner = (x_measure(x0), y_measure(y0))
     width = x_measure(width)
     height = y_measure(height)
     prim = RectanglePrimitive(corner, width, height)
@@ -256,13 +188,8 @@
 function rectangle(x0s::AbstractArray, y0s::AbstractArray,
                    widths::AbstractArray, heights::AbstractArray, tag=empty_tag)
     return @makeform (x0 in x0s, y0 in y0s, width in widths, height in heights),
-<<<<<<< HEAD
         RectanglePrimitive{Vec2, Measure, Measure}((x_measure(x0), y_measure(y0)),
-                                                    x_measure(width), y_measure(height))
-=======
-                     RectanglePrimitive(Point(x0, y0),
-                                        x_measure(width), y_measure(height)) tag
->>>>>>> 2b99f69c
+                                                    x_measure(width), y_measure(height)) tag
 end
 
 
@@ -326,12 +253,8 @@
 
 
 function circle()
-<<<<<<< HEAD
-    return Circle([CirclePrimitive((0.5w, 0.5h), 0.5w)])
-=======
-    prim = CirclePrimitive(Point(0.5w, 0.5h), 0.5w)
+    prim = CirclePrimitive((0.5w, 0.5h), 0.5w)
     return Circle{typeof(prim)}([prim])
->>>>>>> 2b99f69c
 end
 
 
@@ -359,15 +282,9 @@
 
 
 function boundingbox(form::CirclePrimitive, linewidth::Measure,
-<<<<<<< HEAD
-                     font::String, fontsize::Measure)
+                     font::AbstractString, fontsize::Measure)
     return BoundingBox(form.center[1] - form.radius - linewidth,
                        form.center[2] - form.radius - linewidth,
-=======
-                     font::AbstractString, fontsize::Measure)
-    return BoundingBox(form.center.x - form.radius - linewidth,
-                       form.center.y - form.radius - linewidth,
->>>>>>> 2b99f69c
                        2 * (form.radius + linewidth),
                        2 * (form.radius + linewidth))
 end
@@ -388,46 +305,27 @@
 
 
 function ellipse()
-<<<<<<< HEAD
-    return Ellipse([EllipsePrimitive((0.5w, 0.5h),
-                                     (1.0w, 0.5h),
-                                     (0.5w, 1.0h))])
-end
-
-
-function ellipse(x, y, x_radius, y_radius)
-    return Ellipse([EllipsePrimitive((x, y),
-                                     (x_measure(x) + x_measure(x_radius), y),
-                                     (x, y_measure(y) + y_measure(y_radius)))])
-=======
-    prim = EllipsePrimitive(Point(0.5w, 0.5h),
-                                     Point(1.0w, 0.5h),
-                                     Point(0.5w, 1.0h))
+    prim = EllipsePrimitive((0.5w, 0.5h),
+                            (1.0w, 0.5h),
+                            (0.5w, 1.0h))
     return Ellipse{typeof(prim)}([prim])
 end
 
 
 function ellipse(x, y, x_radius, y_radius, tag=empty_tag)
-    prim = EllipsePrimitive(Point(x, y),
-                            Point(x_measure(x) + x_measure(x_radius), y),
-                            Point(x, y_measure(y) + y_measure(y_radius)))
+    prim = EllipsePrimitive((x, y),
+                            (x_measure(x) + x_measure(x_radius), y),
+                            (x, y_measure(y) + y_measure(y_radius)))
     return Ellipse{typeof(prim)}([prim], tag)
->>>>>>> 2b99f69c
 end
 
 
 function ellipse(xs::AbstractArray, ys::AbstractArray,
                  x_radiuses::AbstractArray, y_radiuses::AbstractArray, tag=empty_tag)
     return @makeform (x in xs, y in ys, x_radius in x_radiuses, y_radius in y_radiuses),
-<<<<<<< HEAD
             EllipsePrimitive((x, y),
                              (x_measure(x) + x_measure(x_radius), y),
-                             (x, y_measure(y) + y_measure(y_radius)))
-=======
-            EllipsePrimitive(Point(x, y),
-                             Point(x_measure(x) + x_measure(x_radius), y),
-                             Point(x, y_measure(y) + y_measure(y_radius))) tag
->>>>>>> 2b99f69c
+                             (x, y_measure(y) + y_measure(y_radius))) tag
 end
 
 
@@ -489,37 +387,22 @@
     rot::R
 end
 
-<<<<<<< HEAD
-
-typealias Text Form{TextPrimitive}
-=======
 typealias Text{P<:TextPrimitive} Form{P}
->>>>>>> 2b99f69c
 
 
 function text(x, y, value::AbstractString,
               halign::HAlignment=hleft, valign::VAlignment=vbottom,
-<<<<<<< HEAD
-              rot=Rotation())
-    return Text([TextPrimitive((x_measure(x), y_measure(y)), value, halign, valign, rot)])
-=======
               rot=Rotation(); tag::Symbol=empty_tag)
-    prim = TextPrimitive(Point(x, y), value, halign, valign, rot)
+    prim = TextPrimitive((x_measure(x), y_measure(y)), value, halign, valign, rot)
     return Text{typeof(prim)}([prim], tag)
->>>>>>> 2b99f69c
 end
 
 
 function text(x, y, value,
               halign::HAlignment=hleft, valign::VAlignment=vbottom,
-<<<<<<< HEAD
-              rot=Rotation())
-    return Text([TextPrimitive((x_measure(x), y_measure(y)), string(value), halign, valign, rot)])
-=======
               rot=Rotation(); tag::Symbol=empty_tag)
-    prim = TextPrimitive(Point(x, y), string(value), halign, valign, rot)
+    prim = TextPrimitive((x_measure(x), y_measure(y)), string(value), halign, valign, rot)
     return Text{typeof(prim)}([prim], tag)
->>>>>>> 2b99f69c
 end
 
 
@@ -527,11 +410,7 @@
               haligns::AbstractArray=[hleft], valigns::AbstractArray=[vbottom],
               rots::AbstractArray=[Rotation()]; tag::Symbol=empty_tag)
     return @makeform (x in xs, y in ys, value in values, halign in haligns, valign in valigns, rot in rots),
-<<<<<<< HEAD
-            TextPrimitive((x_measure(x), y_measure(y)), value, halign, valign, rot)
-=======
-            TextPrimitive(Point(x, y), value, halign, valign, rot) tag
->>>>>>> 2b99f69c
+            TextPrimitive((x_measure(x), y_measure(y)), value, halign, valign, rot) tag
 end
 
 
@@ -539,11 +418,7 @@
               haligns::AbstractArray=[hleft], valigns::AbstractArray=[vbottom],
               rots::AbstractArray=[Rotation()]; tag::Symbol=empty_tag)
     return @makeform (x in xs, y in ys, value in values, halign in haligns, valign in valigns, rot in rots),
-<<<<<<< HEAD
-            TextPrimitive((x_measure(x), y_measure(y)), value, halign, valign, rot)
-=======
-            TextPrimitive(Point(x, y), value, halign, valign, rot) tag
->>>>>>> 2b99f69c
+            TextPrimitive((x_measure(x), y_measure(y)), value, halign, valign, rot) tag
 end
 
 
@@ -595,27 +470,16 @@
 
 
 function line()
-<<<<<<< HEAD
-    return Line([LinePrimitive(Vec[])])
-end
-
-
-function line{T <: XYTupleOrVec}(points::AbstractArray{T})
+    prim = LinePrimitive(Vec[])
+    return Line{typeof(prim)}([prim])
+end
+
+
+function line{T <: XYTupleOrVec}(points::AbstractArray{T}, tag=empty_tag)
     XM, YM = narrow_polygon_point_types(Vector[points])
     VecType = XM == YM == Any ? Vec2 : Tuple{XM, YM}
-    return Line([LinePrimitive(VecType[(x_measure(point[1]), y_measure(point[2])) for point in points])])
-=======
-    prim = LinePrimitive(Point[])
-    return Line{typeof(prim)}([prim])
-end
-
-
-function line{T <: XYTupleOrPoint}(points::AbstractArray{T}, tag=empty_tag)
-    XM, YM = narrow_polygon_point_types(Vector[points])
-    PointType = XM == YM == Any ? Point : Point{XM, YM}
-    prim = LinePrimitive(PointType[convert(PointType, point) for point in points])
+    prim = LinePrimitive(VecType[(x_measure(point[1]), y_measure(point[2])) for point in points])
     return Line{typeof(prim)}([prim], tag)
->>>>>>> 2b99f69c
 end
 
 
@@ -668,31 +532,18 @@
 typealias Curve{P<:CurvePrimitive} Form{P}
 
 
-<<<<<<< HEAD
 function curve(anchor0::XYTupleOrVec, ctrl0::XYTupleOrVec,
-               ctrl1::XYTupleOrVec, anchor1::XYTupleOrVec)
+               ctrl1::XYTupleOrVec, anchor1::XYTupleOrVec, tag=empty_tag)
     return Curve([CurvePrimitive(convert(Vec, anchor0), convert(Vec, ctrl0),
-                                 convert(Vec, ctrl1), convert(Vec, anchor1))])
-=======
-function curve(anchor0::XYTupleOrPoint, ctrl0::XYTupleOrPoint,
-               ctrl1::XYTupleOrPoint, anchor1::XYTupleOrPoint, tag=empty_tag)
-    prim = CurvePrimitive(convert(Point, anchor0), convert(Point, ctrl0),
-                          convert(Point, ctrl1), convert(Point, anchor1))
-    return Curve{typeof(prim)}([prim], tag)
->>>>>>> 2b99f69c
+                                 convert(Vec, ctrl1), convert(Vec, anchor1))], tag)
 end
 
 
 function curve(anchor0s::AbstractArray, ctrl0s::AbstractArray,
                ctrl1s::AbstractArray, anchor1s::AbstractArray, tag=empty_tag)
     return @makeform (anchor0 in anchor0s, ctrl0 in ctrl0s, ctrl1 in ctrl1s, anchor1 in anchor1s),
-<<<<<<< HEAD
             CurvePrimitive(convert(Vec, anchor0), convert(Vec, ctrl0),
-                           convert(Vec, ctrl1), convert(Vec, anchor1))
-=======
-            CurvePrimitive(convert(Point, anchor0), convert(Point, ctrl0),
-                           convert(Point, ctrl1), convert(Point, anchor1)) tag
->>>>>>> 2b99f69c
+                           convert(Vec, ctrl1), convert(Vec, anchor1)) tag
 end
 
 
@@ -710,15 +561,9 @@
 # Bitmap
 # ------
 
-<<<<<<< HEAD
 immutable BitmapPrimitive{P <: Vec, XM <: Measure, YM <: Measure} <: FormPrimitive
-    mime::String
-    data::Vector{Uint8}
-=======
-immutable BitmapPrimitive{P <: Point, XM <: Measure, YM <: Measure} <: FormPrimitive
     mime::AbstractString
     data::Vector{UInt8}
->>>>>>> 2b99f69c
     corner::P
     width::XM
     height::YM
@@ -727,13 +572,8 @@
 typealias Bitmap{P<:BitmapPrimitive} Form{P}
 
 
-<<<<<<< HEAD
-function bitmap(mime::String, data::Vector{Uint8}, x0, y0, width, height)
+function bitmap(mime::AbstractString, data::Vector{UInt8}, x0, y0, width, height, tag=empty_tag)
     corner = (x_measure(x0), y_measure(y0))
-=======
-function bitmap(mime::AbstractString, data::Vector{UInt8}, x0, y0, width, height, tag=empty_tag)
-    corner = Point(x0, y0)
->>>>>>> 2b99f69c
     width = x_measure(width)
     height = y_measure(height)
     prim = BitmapPrimitive(mime, data, corner, width, height)
@@ -1158,12 +998,8 @@
     to::Vec
 end
 
-<<<<<<< HEAD
-
-function parsepathop{T <: Union(ArcAbsPathOp, ArcRelPathOp)}(::Type{T}, tokens::AbstractArray, i)
-=======
-function parsepathop{T <: @compat(Union{ArcAbsPathOp, ArcRelPathOp})}(::Type{T}, tokens::AbstractArray, i)
->>>>>>> 2b99f69c
+
+function parsepathop{T <: Union{ArcAbsPathOp, ArcRelPathOp}}(::Type{T}, tokens::AbstractArray, i)
     assert_pathop_tokens_len(T, tokens, i, 7)
 
     if isa(tokens[i + 3], Bool)

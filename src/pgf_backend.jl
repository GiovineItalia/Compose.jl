type PGFPropertyFrame
    # Vector properties in this frame.
    vector_properties::Dict{Type, Property}

    # True if this property frame has scalar properties. Scalar properties are
    # emitted as a group {scope} that must be closed when the frame is popped.
    has_scalar_properties::Bool

    function PGFPropertyFrame()
        return new(Dict{Type, Property}(), false)
    end
end

type PGF <: Backend
    # Image size in millimeters.
    width::AbsoluteLength
    height::AbsoluteLength

    # Output stream.
    out::IO

    # Fill properties cannot be "cleanly" applied to
    # multiple form primitives.  It must be applied
    # each time an object is drawn
<<<<<<< HEAD
    fill::Nullable{Color}
    fill_opacity::Float64

    stroke::Nullable{Color}
    stroke_opacity::Float64

    fontfamily::Nullable{String}
=======
    fill::@compat(Union{(@compat Void), Color})
    fill_opacity::Float64

    stroke::@compat(Union{(@compat Void), Color})
    stroke_opacity::Float64

    fontfamily::@compat(Union{(@compat Void),AbstractString})
>>>>>>> 2b99f69c
    fontsize::Float64

    # Current level of indentation.
    indentation::Int

    # Output buffer.  We want the ability to add to the beginning of
    buf::IOBuffer

    # Skip drawing if visible is false
    visible::Bool

    # Have not found an easy way to define color as
    # a draw parameter.  Whenever we encounter a color, we add it to the
    # color_set set.  That way, we can write out all the color
    # definitions at the same time.
    color_set::Set{Color}

    # Stack of property frames (groups of properties) currently in effect.
    property_stack::Vector{PGFPropertyFrame}

    # SVG forbids defining the same property twice, so we have to keep track
    # of which vector property of which type is in effect. If two properties of
    # the same type are in effect, the one higher on the stack takes precedence.
<<<<<<< HEAD
    vector_properties::Dict{Type, Nullable{Property}}

    # Clip-paths that need to be defined at the end of the document.
    # Not quite sure how to deal with clip paths yet
    clippath::Nullable{ClipPrimitive}
    # clippaths::Dict{ClipPrimitive, String}
=======
    vector_properties::Dict{Type, @compat(Union{(@compat Void), Property})}

    # Clip-paths that need to be defined at the end of the document.
    # Not quite sure how to deal with clip paths yet
    clippath::@compat(Union{(@compat Void),ClipPrimitive})
    # clippaths::Dict{ClipPrimitive, AbstractString}
>>>>>>> 2b99f69c

    # True when finish has been called and no more drawing should occur
    finished::Bool

    # Backend is responsible for opening/closing the file
    ownedfile::Bool

    # Filename when ownedfile is true
<<<<<<< HEAD
    filename::Nullable{String}
=======
    filename::@compat(Union{AbstractString, (@compat Void)})
>>>>>>> 2b99f69c

    # Emit the graphic on finish when writing to a buffer.
    emit_on_finish::Bool

    # Emit only the tikzpicture environment
    only_tikz :: Bool

    # Use default TeX fonts instead of fonts specified by the theme.
    texfonts::Bool
    function PGF(out::IO,
                 width::AbsoluteLength,
                 height::AbsoluteLength,
                 emit_on_finish::Bool=true,
<<<<<<< HEAD
                 only_tikz = false)
=======
                 only_tikz = false;
                 texfonts = false)
        width = size_measure(width)
        height = size_measure(height)
        if !isabsolute(width) || !isabsolute(height)
            error("PGF image size must be specified in absolute units.")
        end

>>>>>>> 2b99f69c
        img = new()
        img.buf = IOBuffer()
        img.fill = default_fill_color
        img.stroke = default_stroke_color
        img.fill_opacity = 1.0
        img.stroke_opacity = 1.0
        img.width  = width
        img.height = height
        img.fontfamily = nothing
        img.clippath = nothing
        img.fontsize = 12.0
        img.indentation = 0
        img.out = out
        img.color_set = Set{Color}([colorant"black"])
        img.property_stack = Array(PGFPropertyFrame, 0)
<<<<<<< HEAD
        img.vector_properties = Dict{Type, Nullable{Property}}()
        # img.clippaths = Dict{ClipPrimitive, String}()
=======
        img.vector_properties = Dict{Type, @compat(Union{(@compat Void), Property})}()
        # img.clippaths = Dict{ClipPrimitive, AbstractString}()
>>>>>>> 2b99f69c
        img.visible = true
        img.finished = false
        img.emit_on_finish = emit_on_finish
        img.ownedfile = false
        img.filename = nothing
        img.only_tikz = only_tikz
        img.texfonts = texfonts
        return img
    end

    # Write to a file.
    function PGF(filename::AbstractString, width, height, only_tikz = false; texfonts = false)
        out = open(filename, "w")
        img = PGF(out, width, height, true, only_tikz, texfonts = texfonts)
        img.ownedfile = true
        img.filename = filename
        return img
    end

    # Write to buffer.
    function PGF(width::MeasureOrNumber, height::MeasureOrNumber,
                 emit_on_finish::Bool=true, only_tikz = false; texfonts = false)
        return PGF(IOBuffer(), width, height, emit_on_finish, only_tikz, texfonts = texfonts)
    end
end

function finish(img::PGF)
    if img.finished
        return
    end

    while !isempty(img.property_stack)
        pop_property_frame(img)
    end


    # if length(img.clippaths) > 0
    #     for (clippath, id) in img.clippaths
    #         write(img.out, "\\clip")
    #         print_svg_path(img.out, clippath.points)
    #         write(img.out, ";\n")
    #     end
    # end

    writeheader(img)
    writecolors(img)
    write(img.out, takebuf_array(img.buf))
    write(img.out,
        """
        \\end{tikzpicture}
        """
        )
    !img.only_tikz &&  write(img.out,
        """
        \\end{document}
        """
        )

    if method_exists(flush, (typeof(img.out),))
        flush(img.out)
    end
    close(img.buf)

    if img.ownedfile
        close(img.out)
    end

    img.finished = true

    # If we are writing to a buffer. Collect the string and emit it.
    if img.emit_on_finish && typeof(img.out) == IOBuffer
        display(img)
    end
end


function isfinished(img::PGF)
    img.finished
end

function root_box(img::PGF)
    BoundingBox(0mm, 0mm, img.width, img.height)
end

function writeheader(img::PGF)
    !img.only_tikz && write(img.out,
        """
        \\documentclass{minimal}
        \\usepackage{pgfplots}
        $(img.texfonts ? "" : "\\usepackage{fontspec}")
        \\usepackage{amsmath}
        \\usepackage[active,tightpage]{preview}
        \\PreviewEnvironment{tikzpicture}
        \\begin{document}
        """)
    write(img.out, """
        \\begin{tikzpicture}[x=1mm,y=-1mm]
        """)
    return img
end

function writecolors(img::PGF)
    for color in img.color_set
        @printf(img.out, "\\definecolor{mycolor%s}{rgb}{%s,%s,%s}\n",
            hex(color),
            svg_fmt_float(color.r),
            svg_fmt_float(color.g),
            svg_fmt_float(color.b)
            )
    end
end

function print_pgf_path(out::IO, points::Vector{AbsoluteVec2},
                        bridge_gaps::Bool=false)
    isfirst = true
    for point in points
        x, y = point[1].value, point[2].value
        if !(isfinite(x) && isfinite(y))
            isfirst = true
            continue
        end

        if isfirst
            isfirst = false
            @printf(out, " (%s,%s)",
                    svg_fmt_float(x),
                    svg_fmt_float(y))
        else
            @printf(out, " -- (%s,%s)",
                    svg_fmt_float(x),
                    svg_fmt_float(y))
        end
    end
end

function get_vector_properties(img::PGF, idx::Int)
    props_str = ASCIIString[]
    modifiers = ASCIIString[]
    for (propertytype, property) in img.vector_properties
        if isnull(property)
            continue
        end
        primitives = get(property).primitives
        if idx > length(primitives)
            error("Vector form and vector property differ in length. Can't distribute.")
        end
        push_property!(props_str, img, primitives[idx])
    end

    if !isnull(img.fill)
        push!(props_str, string("fill=mycolor",hex(get(img.fill))))
        if img.fill_opacity < 1.0
            push!(props_str, string("fill opacity=",svg_fmt_float(img.fill_opacity)))
        end
    end

    if !isnull(img.stroke)
        push!(props_str, string("draw=mycolor",hex(get(img.stroke))))
        if img.stroke_opacity < 1.0
            push!(props_str, string("draw opacity=",svg_fmt_float(img.stroke_opacity)))
        end
    end

    return modifiers, props_str
end

function push_property!(props_str, img::PGF, property::StrokeDashPrimitive)
    if isempty(property.value)
        return
    else
        push!(props_str, string("dash pattern=", join(map(v -> join(v, " "),zip(cycle(["on", "off"]),map(v -> string(svg_fmt_float(v.value), "mm"), property.value)))," ")))
    end
end

function push_property!(props_str, img::PGF, property::StrokePrimitive)
    if isa(property.color, TransparentColor)
        img.stroke = color(property.color)
        img.stroke_opacity = property.color.alpha
    else
        img.stroke = property.color
    end

    if !isnull(img.stroke)
        push!(img.color_set, convert(RGB, property.color))
    end
end

function push_property!(props_str, img::PGF, property::FillPrimitive)
    if isa(property.color, TransparentColor)
        img.fill = color(property.color)
        img.fill_opacity = property.color.alpha
    else
        img.fill = property.color
    end

    if !isnull(img.fill)
        push!(img.color_set, convert(RGB, property.color))
    end
end

function push_property!(props_str, img::PGF, property::VisiblePrimitive)
    img.visible = property.value
end

function push_property!(props_str, img::PGF, property::LineWidthPrimitive)
    push!(props_str, string("line width=", svg_fmt_float(property.value.value), "mm"))
end

pgf_fmt_linecap(::LineCapButt) = "butt"
pgf_fmt_linecap(::LineCapSquare) = "rect"
pgf_fmt_linecap(::LineCapRound) = "round"

function push_property!(props_str, img::PGF, property::StrokeLineCapPrimitive)
    push!(props_str, string("line cap=", pgf_fmt_linecap(property.value)))
end

function push_property!(props_str, img::PGF, property::StrokeLineJoinPrimitive)
    push!(props_str, string("line join=", svg_fmt_linejoin(property.value)))
end

function push_property!(props_str, img::PGF, property::FillOpacityPrimitive)
    img.fill_opacity = property.value
end

function push_property!(props_str, img::PGF, property::StrokeOpacityPrimitive)
    img.stroke_opacity = property.value
end

function push_property!(props_str, img::PGF, property::FontPrimitive)
    # Can only only work with one font family for now

    img.fontfamily = strip(split(escape_string(property.family),',')[1],'\'')
end

function push_property!(props_str, img::PGF, property::FontSizePrimitive)
    img.fontsize = property.value.value
end

function push_property!(props_str, img::PGF, property::ClipPrimitive)
    img.clippath = property
    # Not quite sure how to handle clipping yet, stub for now
end

# Stubs for SVG and JS specific properties
function push_property!(props_str, img::PGF, property::JSIncludePrimitive)
end

function push_property!(props_str, img::PGF, property::JSCallPrimitive)
end

function push_property!(props_str, img::PGF, property::SVGClassPrimitive)
end

function push_property!(props_str, img::PGF, property::SVGAttributePrimitive)
end

function iswithjs(img::PGF)
    return false
end

function iswithousjs(img::PGF)
    return true
end

function draw(img::PGF, form::Form)
    for (idx, primitive) in enumerate(form.primitives)
        draw(img, primitive, idx)
    end
end

function draw(img::PGF, prim::LinePrimitive, idx::Int)

    n = length(prim.points)
    if n <= 1; return; end

    modifiers, props = get_vector_properties(img, idx)
    if !img.visible; return; end

    write(img.buf, join(modifiers))
    @printf(img.buf, "\\path [%s] ", join(props, ","));
    print_pgf_path(img.buf, prim.points, true)
    write(img.buf, ";\n")
end

function draw(img::PGF, prim::RectanglePrimitive, idx::Int)
    width = max(prim.width.value, 0.01)
    height = max(prim.height.value, 0.01)

    modifiers, props = get_vector_properties(img, idx)
    if !img.visible; return; end

    write(img.buf, join(modifiers))
    @printf(img.buf, "\\path [%s] ", join(props, ","));
    @printf(img.buf, "(%s,%s) rectangle +(%s,%s);\n",
            svg_fmt_float(prim.corner[1].value),
            svg_fmt_float(prim.corner[2].value),
            svg_fmt_float(width),
            svg_fmt_float(height))
end

function draw(img::PGF, prim::PolygonPrimitive, idx::Int)
    n = length(prim.points)
    if n <= 1; return; end

    modifiers, props = get_vector_properties(img, idx)
    if !img.visible; return; end

    write(img.buf, join(modifiers))
    @printf(img.buf, "\\path [%s] ", join(props, ","))
    print_pgf_path(img.buf, prim.points, true)
    write(img.buf, " -- cycle;\n")
end

function draw(img::PGF, prim::CirclePrimitive, idx::Int)
    modifiers, props = get_vector_properties(img, idx)
    if !img.visible; return; end
    write(img.buf, join(modifiers))
    @printf(img.buf, "\\path [%s] ", join(props, ","))
    @printf(img.buf, "(%s,%s) circle [radius=%s];\n",
        svg_fmt_float(prim.center[1].value),
        svg_fmt_float(prim.center[2].value),
        svg_fmt_float(prim.radius.value))
end

function draw(img::PGF, prim::EllipsePrimitive, idx::Int)

    modifiers, props = get_vector_properties(img, idx)
    if !img.visible; return; end

    cx = prim.center[1].value
    cy = prim.center[2].value
    rx = sqrt((prim.x_point[1].value - cx)^2 +
              (prim.x_point[2].value - cy)^2)
    ry = sqrt((prim.y_point[1].value - cx)^2 +
              (prim.y_point[2].value - cy)^2)
    theta = rad2deg(atan2(prim.x_point[2].value - cy,
                          prim.x_point[1].value - cx))


    if !all(isfinite([cx, cy, rx, ry, theta]))
        return
    end

    modifiers, props = get_vector_properties(img, idx)
    write(img.buf, join(modifiers))
    @printf(img.buf, "\\path [%s] ", join(props, ","))
    @printf(img.buf, "(%s,%s) circle [x radius=%s, y radius=%s",
        svg_fmt_float(cx),
        svg_fmt_float(cy),
        svg_fmt_float(rx),
        svg_fmt_float(ry))
    if abs(theta) > 1e-4
        @printf(img.buf, " rotate=%s", svg_fmt_float(theta))
    end
    write(img.buf, "];\n")
end

function draw(img::PGF, prim::CurvePrimitive, idx::Int)
    modifiers, props = get_vector_properties(img, idx)
    if !img.visible; return; end
    write(img.buf, join(modifiers))
    @printf(img.buf, "\\path [%s] ", join(props, ","))
    @printf(img.buf, "(%s,%s) .. controls (%s,%s) and (%s,%s) .. (%s,%s);\n",
        svg_fmt_float(prim.anchor0[1].value),
        svg_fmt_float(prim.anchor0[2].value),
        svg_fmt_float(prim.ctrl0[1].value),
        svg_fmt_float(prim.ctrl0[2].value),
        svg_fmt_float(prim.ctrl1[1].value),
        svg_fmt_float(prim.ctrl1[2].value),
        svg_fmt_float(prim.anchor1[1].value),
        svg_fmt_float(prim.anchor1[2].value))
end

function draw(img::PGF, prim::TextPrimitive, idx::Int)

    # Rotation direction is reversed!
    modifiers, props = get_vector_properties(img, idx)
    if !img.visible; return; end
    push!(props, string(
        "rotate around={",
            svg_fmt_float(-rad2deg(prim.rot.theta)),
            ": (",
            svg_fmt_float(prim.rot.offset[1].value - prim.position[1].value),
            ",",
            svg_fmt_float(prim.rot.offset[2].value - prim.position[2].value),
            ")}"))
    if is(prim.halign, hcenter)
        push!(props, "inner sep=0.0")
    elseif is(prim.halign, hright)
        push!(props, "left,inner sep=0.0")
    else
        push!(props, "right,inner sep=0.0")
    end
    write(img.buf, join(modifiers))
    @printf(img.buf, "\\draw (%s,%s) node [%s]{\\fontsize{%smm}{%smm}\\selectfont \$%s\$};\n",
        svg_fmt_float(prim.position[1].value),
        svg_fmt_float(prim.position[2].value),
        replace(join(props, ","), "fill", "text"),
        svg_fmt_float(img.fontsize),
        svg_fmt_float(1.2*img.fontsize),
        pango_to_pgf(prim.value)
    )
end


function indent(img::PGF)
    for i in 1:img.indentation
        write(img.buf, "  ")
    end
end



function push_property_frame(img::PGF, properties::Vector{Property})
    if isempty(properties)
        return
    end

    frame = PGFPropertyFrame()
    applied_properties = Set{Type}()
    scalar_properties = Array(Property, 0)
    for property in properties
        if !isrepeatable(property) && (typeof(property) in applied_properties)
            continue
        elseif isscalar(property)
            push!(scalar_properties, property)
            push!(applied_properties, typeof(property))
            frame.has_scalar_properties = true
        else
            frame.vector_properties[typeof(property)] = property
            img.vector_properties[typeof(property)] = property
        end
    end
    push!(img.property_stack, frame)
    if isempty(scalar_properties)
        return
    end

    write(img.buf, "\\begin{scope}\n")
    prop_str = AbstractString[]
    for property in scalar_properties
        push_property!(prop_str, img, property.primitives[1])
    end
    if length(prop_str) > 0
        @printf(img.buf, "[%s]\n", join(prop_str, ","))
    end
    if !isnull(img.clippath)
        write(img.buf, "\\clip ")
        print_pgf_path(img.buf, get(img.clippath).points)
        write(img.buf, ";\n")
    end
<<<<<<< HEAD
   if !isnull(img.fontfamily)
=======
   if (img.fontfamily != nothing) && (! img.texfonts)
>>>>>>> 2b99f69c
       @printf(img.buf, "\\fontspec{%s}\n", img.fontfamily)
    end
end


function pop_property_frame(img::PGF)
    @assert !isempty(img.property_stack)
    frame = pop!(img.property_stack)

    if frame.has_scalar_properties
        write(img.buf, "\\end{scope}\n")
        # There should be a better way to to this:
        # Maybe put the applied properties on a stack then
        # pop them out here?
        # FIX ME!
        img.fill = default_fill_color
        img.stroke = default_stroke_color
        img.fill_opacity = 1.0
        img.stroke_opacity = 1.0
        img.fontfamily = nothing
        img.clippath = nothing
        img.visible = true
    end

    for (propertytype, property) in frame.vector_properties
        img.vector_properties[propertytype] = nothing
        for i in length(img.property_stack):-1:1
            if haskey(img.property_stack[i].vector_properties, propertytype)
                img.vector_properties[propertytype] =
                    img.property_stack[i].vector_properties[propertytype]
            end
        end
    end
end

# Horrible abuse of Latex inline math mode just to
# get something working first.
# FIX ME!
function pango_to_pgf(text::AbstractString)
    pat = r"<(/?)\s*([^>]*)\s*>"
    input = convert(Array{UInt8}, text)
    output = IOBuffer()
    lastpos = 1
    for mat in eachmatch(pat, text)
        write(output, "\\text{")
        write(output, input[lastpos:mat.offset-1])
        write(output, "}")

        if mat.captures[2] == "sup"
            if mat.captures[1] == "/"
                write(output, "}")
            else
                write(output, "^{")
            end
        elseif mat.captures[2] == "sub"
            if mat.captures[1] == "/"
                write(output, "}")
            else
                write(output, "_{")
            end
        elseif mat.captures[2] == "i"
            if mat.captures[1] == "/"
                write(output, "}")
            else
                write(output, "\\textit{")
            end
        elseif mat.captures[2] == "b"
            if mat.captures[1] == "/"
                write(output, "}")
            else
                write(output, "\\textbf{")
            end
        end
        lastpos = mat.offset + length(mat.match)
    end
    write(output, "\\text{")
    write(output, input[lastpos:end])
    write(output, "}")

    # Cleanup characters
    str_out = bytestring(output)
    replace(str_out, "%", "\\%")
end

<|MERGE_RESOLUTION|>--- conflicted
+++ resolved
@@ -22,23 +22,13 @@
     # Fill properties cannot be "cleanly" applied to
     # multiple form primitives.  It must be applied
     # each time an object is drawn
-<<<<<<< HEAD
     fill::Nullable{Color}
     fill_opacity::Float64
 
     stroke::Nullable{Color}
     stroke_opacity::Float64
 
-    fontfamily::Nullable{String}
-=======
-    fill::@compat(Union{(@compat Void), Color})
-    fill_opacity::Float64
-
-    stroke::@compat(Union{(@compat Void), Color})
-    stroke_opacity::Float64
-
-    fontfamily::@compat(Union{(@compat Void),AbstractString})
->>>>>>> 2b99f69c
+    fontfamily::Nullable{AbstractString}
     fontsize::Float64
 
     # Current level of indentation.
@@ -62,21 +52,12 @@
     # SVG forbids defining the same property twice, so we have to keep track
     # of which vector property of which type is in effect. If two properties of
     # the same type are in effect, the one higher on the stack takes precedence.
-<<<<<<< HEAD
     vector_properties::Dict{Type, Nullable{Property}}
 
     # Clip-paths that need to be defined at the end of the document.
     # Not quite sure how to deal with clip paths yet
     clippath::Nullable{ClipPrimitive}
     # clippaths::Dict{ClipPrimitive, String}
-=======
-    vector_properties::Dict{Type, @compat(Union{(@compat Void), Property})}
-
-    # Clip-paths that need to be defined at the end of the document.
-    # Not quite sure how to deal with clip paths yet
-    clippath::@compat(Union{(@compat Void),ClipPrimitive})
-    # clippaths::Dict{ClipPrimitive, AbstractString}
->>>>>>> 2b99f69c
 
     # True when finish has been called and no more drawing should occur
     finished::Bool
@@ -85,11 +66,7 @@
     ownedfile::Bool
 
     # Filename when ownedfile is true
-<<<<<<< HEAD
-    filename::Nullable{String}
-=======
-    filename::@compat(Union{AbstractString, (@compat Void)})
->>>>>>> 2b99f69c
+    filename::Nullable{AbstractString}
 
     # Emit the graphic on finish when writing to a buffer.
     emit_on_finish::Bool
@@ -103,9 +80,6 @@
                  width::AbsoluteLength,
                  height::AbsoluteLength,
                  emit_on_finish::Bool=true,
-<<<<<<< HEAD
-                 only_tikz = false)
-=======
                  only_tikz = false;
                  texfonts = false)
         width = size_measure(width)
@@ -114,7 +88,6 @@
             error("PGF image size must be specified in absolute units.")
         end
 
->>>>>>> 2b99f69c
         img = new()
         img.buf = IOBuffer()
         img.fill = default_fill_color
@@ -130,13 +103,8 @@
         img.out = out
         img.color_set = Set{Color}([colorant"black"])
         img.property_stack = Array(PGFPropertyFrame, 0)
-<<<<<<< HEAD
         img.vector_properties = Dict{Type, Nullable{Property}}()
         # img.clippaths = Dict{ClipPrimitive, String}()
-=======
-        img.vector_properties = Dict{Type, @compat(Union{(@compat Void), Property})}()
-        # img.clippaths = Dict{ClipPrimitive, AbstractString}()
->>>>>>> 2b99f69c
         img.visible = true
         img.finished = false
         img.emit_on_finish = emit_on_finish
@@ -588,11 +556,7 @@
         print_pgf_path(img.buf, get(img.clippath).points)
         write(img.buf, ";\n")
     end
-<<<<<<< HEAD
-   if !isnull(img.fontfamily)
-=======
-   if (img.fontfamily != nothing) && (! img.texfonts)
->>>>>>> 2b99f69c
+   if !isnull(img.fontfamily) && !img.texfonts
        @printf(img.buf, "\\fontspec{%s}\n", img.fontfamily)
     end
 end

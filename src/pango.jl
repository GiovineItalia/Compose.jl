--- conflicted
+++ resolved
@@ -1,15 +1,10 @@
 
 # Estimation of text extents using pango.
 
-<<<<<<< HEAD
 using Fontconfig
 
-const libpangocairo = symbol("libpangocairo-1.0")
-const libpango = symbol("libpango-1.0")
-=======
 const libpangocairo = Cairo._jl_libpangocairo
 const libpango = Cairo._jl_libpango
->>>>>>> cee9c79f
 
 # Cairo text backend
 const CAIRO_FONT_TYPE_TOY = 0

VERSION >= v"0.4.0-dev+6521" && __precompile__()

module Compose

using Colors
using Iterators
using DataStructures
using Compat
using Measures
import JSON

import Base: length, start, next, done, isempty, getindex, setindex!,
             display, writemime, showcompact, convert, zero, isless, max, fill, size, copy,
             min, max, abs, +, -, *, /

import Measures: resolve, w, h

export compose, compose!, Context, UnitBox, AbsoluteBoundingBox, Rotation, Mirror,
       ParentDrawContext, context, ctxpromise, table, set_units!, minwidth, minheight,
       text_extents, max_text_extents, polygon, line, rectangle, circle, path,
       ellipse, text, curve, bitmap, stroke, fill, strokedash, strokelinecap,
       strokelinejoin, linewidth, visible, fillopacity, strokeopacity, clip,
       font, fontsize, svgid, svgclass, svgattribute, jsinclude, jscall, Measure,
       inch, mm, cm, pt, px, cx, cy, w, h, hleft, hcenter, hright, vtop, vcenter,
       vbottom, SVG, SVGJS, PGF, PNG, PS, PDF, draw, pad, pad_inner, pad_outer,
       hstack, vstack, gridstack, LineCapButt, LineCapSquare, LineCapRound,
       CAIROSURFACE, introspect, set_default_graphic_size, set_default_jsmode,
       boundingbox, Patchable



function isinstalled(pkg, ge=v"0.0.0-")
    try
        # Pkg.installed might throw an error,
        # we need to account for it to be able to precompile
        ver = Pkg.installed(pkg)
        ver == nothing && try
            # Assume the version is new enough if the package is in LOAD_PATH
            ex = Expr(:import, symbol(pkg))
            @eval $ex
            return true
        catch
            return false
        end
        return ver >= ge
    catch
        return false
    end
end


<<<<<<< HEAD
abstract Backend


"""
Some backends can more efficiently draw forms by batching. If so, they
shuld define a similar method that returns true.
"""
function canbatch(::Backend)
    return false
end

=======
# Allow users to supply strings without deprecation warnings
parse_colorant(c::Colorant) = c
parse_colorant(str::AbstractString) = parse(Colorant, str)
parse_colorant_vec(c...) = to_vec(map(parse_colorant, c)...)
@noinline to_vec(c...) = [c...]
>>>>>>> 2b99f69c

include("misc.jl")
include("measure.jl")
include("list.jl")

# Every graphic in Compose consists of a tree.
abstract ComposeNode

# Used to mark null child pointers
immutable NullNode <: ComposeNode end
nullnode = NullNode()

include("form.jl")
include("property.jl")
include("container.jl")
include("batch.jl")
include("table.jl")
include("stack.jl")

# How large to draw graphics when not explicitly drawing to a backend
default_graphic_width = sqrt(2)*10*cm
default_graphic_height = 10cm

function set_default_graphic_size(width::MeasureOrNumber,
                                  height::MeasureOrNumber)
    global default_graphic_width
    global default_graphic_height
    default_graphic_width = x_measure(width)
    default_graphic_height = y_measure(height)
    nothing
end


default_graphic_format = :html

function set_default_graphic_format(fmt::Symbol)
    if !(fmt in [:html, :png, :svg, :pdf, :ps, :pgf])
        error("$(fmt) is not a supported plot format")
    end
    global default_graphic_format
    default_graphic_format = fmt
    nothing
end



# Default means to include javascript dependencies in the SVGJS backend.
default_jsmode = :embed

function set_default_jsmode(mode::Symbol)
    global default_jsmode
    if mode in [:none, :exclude, :embed, :linkabs, :linkrel]
        default_jsmode = mode
    else
        error("$(mode) is not a valid jsmode")
    end
    nothing
end


function default_mime()
    if default_graphic_format == :png
        "image/png"
    elseif default_graphic_format == :svg
        "image/svg+xml"
    elseif default_graphic_format == :html
        "text/html"
    elseif default_graphic_format == :ps
        "application/postscript"
    elseif default_graphic_format == :pdf
        "application/pdf"
    elseif default_graphic_format == :pgf
        "application/x-tex"
    else
        ""
    end
end

# Default property values
default_font_family = "Helvetica Neue,Helvetica,Arial,sans"
default_font_size = 11pt
default_line_width = 0.3mm
default_stroke_color = nothing
default_fill_color = colorant"black"


# Use cairo for the PNG, PS, PDF if it's installed.
if isinstalled("Cairo")
    include("cairo_backends.jl")
else
    global PNG
    global PS
    global PDF

    msg1 = "Install Cairo.jl to use the "
    msg2 = " backend."
    if VERSION >= v"0.4.0-dev+6521"
        msg2 = string(msg2,
            " You may need to delete $(joinpath(Base.LOAD_CACHE_PATH[1], "Compose.ji")) afterwards.")
    end

    PNG(args...) = error(string(msg1, "PNG", msg2))
    PS(args...) = error(string(msg1, "PS", msg2))
    PDF(args...) = error(string(msg1, "PDF", msg2))
end
include("svg.jl")
include("pgf_backend.jl")

if isinstalled("Patchwork", v"0.1.2")
    include("patchable.jl")
end

# If available, pango and fontconfig are used to compute text extents and match
# fonts. Otherwise a simplistic pure-julia fallback is used.

#if isinstalled("Fontconfig")
    #pango_cairo_ctx = C_NULL
    #include("pango.jl")

    #function __init__()
        #global pango_cairo_ctx
        #global pangolayout
        #ccall((:g_type_init, Cairo._jl_libgobject), Void, ())
        #pango_cairo_fm  = ccall((:pango_cairo_font_map_new, libpangocairo),
                                 #Ptr{Void}, ())
        #pango_cairo_ctx = ccall((:pango_font_map_create_context, libpango),
                                 #Ptr{Void}, (Ptr{Void},), pango_cairo_fm)
        #pangolayout = PangoLayout()
    #end
#else
    include("fontfallback.jl")
#end

function writemime(io::IO, m::MIME"text/html", ctx::Context)
    draw(SVGJS(io, default_graphic_width, default_graphic_height, false,
               jsmode=default_jsmode), ctx)
end

function writemime(io::IO, m::MIME"image/svg+xml", ctx::Context)
    draw(SVG(io, default_graphic_width, default_graphic_height, false), ctx)
end

try
    getfield(Compose, :Cairo) # throws if Cairo isn't being used
    function writemime(io::IO, ::MIME"image/png", ctx::Context)
        draw(PNG(io, default_graphic_width, default_graphic_height), ctx)
    end
end


import Base.Multimedia: @try_display, xdisplayable

function display(p::Context)
    displays = Base.Multimedia.displays
    for i = length(displays):-1:1
        m = default_mime()
        if xdisplayable(displays[i], m, p)
             @try_display return display(displays[i], m, p)
        end

        if xdisplayable(displays[i], p)
            @try_display return display(displays[i], p)
        end
    end
    invoke(display,(Any,),p)
end


function pad_outer(c::Context,
                   left_padding::MeasureOrNumber,
                   right_padding::MeasureOrNumber,
                   top_padding::MeasureOrNumber,
                   bottom_padding::MeasureOrNumber)

    left_padding   = size_measure(left_padding)
    right_padding  = size_measure(right_padding)
    top_padding    = size_measure(top_padding)
    bottom_padding = size_measure(bottom_padding)

    root = context(c.box.x0[1], c.box.x0[1],
                   c.box.a[1] + left_padding + right_padding,
                   c.box.a[2] + top_padding + bottom_padding,
                   minwidth=c.minwidth,
                   minheight=c.minheight)
    c = copy(c)
    c.box = BoundingBox(left_padding, top_padding,
                        1w - left_padding - right_padding,
                        1h - top_padding - bottom_padding)
    return compose!(root, c)
end


function pad_outer(c::Context, padding::MeasureOrNumber)
    return pad_outer(c, padding, padding, padding, padding)
end


function pad_outer(cs::Vector{Context},
                   left_padding::MeasureOrNumber,
                   right_padding::MeasureOrNumber,
                   top_padding::MeasureOrNumber,
                   bottom_padding::MeasureOrNumber)
    return map(c -> pad_outer(c, left_padding, right_padding,
                              top_padding, bottom_padding), cs)
end


function pad_outer(cs::Vector{Context}, padding::MeasureOrNumber)
    return pad_outer(cs, padding, padding, padding, padding)
end


function pad_inner(c::Context,
                   left_padding::MeasureOrNumber,
                   right_padding::MeasureOrNumber,
                   top_padding::MeasureOrNumber,
                   bottom_padding::MeasureOrNumber)
    left_padding   = size_measure(left_padding)
    right_padding  = size_measure(right_padding)
    top_padding    = size_measure(top_padding)
    bottom_padding = size_measure(bottom_padding)

    root = context(c.box.x0[1], c.box.x0[2],
                   c.box.a[1], c.box.a[2],
                   minwidth=c.minwidth,
                   minheight=c.minheight)
    c = copy(c)
    c.box = BoundingBox(left_padding, top_padding,
                        1w - left_padding - right_padding,
                        1h - top_padding - bottom_padding)
    return compose!(root, c)
end


function pad_inner(c::Context, padding::MeasureOrNumber)
    return pad_inner(c, padding, padding, padding, padding)
end


function pad_inner(cs::Vector{Context}, left_padding::MeasureOrNumber,
                   right_padding::MeasureOrNumber,
                   top_padding::MeasureOrNumber,
                   bottom_padding::MeasureOrNumber)
    return map(c -> pad_inner(c, left_padding, right_padding,
                              top_padding, bottom_padding), cs)
end


function pad_inner(cs::Vector{Context}, padding::MeasureOrNumber)
    return pad_inner(cs, padding, padding, padding, padding)
end


function gridstack(cs::Matrix{Context})
    m, n = size(cs)
    t = Table(m, n, 1:m, 1:n, x_prop=ones(n), y_prop=ones(m))
    for i in 1:m, j in 1:n
        t[i, j] = [cs[i, j]]
    end
    return compose!(context(), t)
end


const pad = pad_outer

#if VERSION >= v"0.4.0-dev+5512"
    #include("precompile.jl")
    #_precompile_()
#end

end # module Compose<|MERGE_RESOLUTION|>--- conflicted
+++ resolved
@@ -49,7 +49,6 @@
 end
 
 
-<<<<<<< HEAD
 abstract Backend
 
 
@@ -61,13 +60,11 @@
     return false
 end
 
-=======
 # Allow users to supply strings without deprecation warnings
 parse_colorant(c::Colorant) = c
 parse_colorant(str::AbstractString) = parse(Colorant, str)
 parse_colorant_vec(c...) = to_vec(map(parse_colorant, c)...)
 @noinline to_vec(c...) = [c...]
->>>>>>> 2b99f69c
 
 include("misc.jl")
 include("measure.jl")

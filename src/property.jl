--- conflicted
+++ resolved
@@ -472,11 +472,7 @@
 # --------
 
 immutable SVGClassPrimitive <: PropertyPrimitive
-<<<<<<< HEAD
     value::ASCIIString
-=======
-    value::AbstractString
->>>>>>> 2b99f69c
 end
 
 typealias SVGClass Property{SVGClassPrimitive}
@@ -513,13 +509,8 @@
 # ------------
 
 immutable SVGAttributePrimitive <: PropertyPrimitive
-<<<<<<< HEAD
     attribute::ASCIIString
     value::ASCIIString
-=======
-    attribute::AbstractString
-    value::AbstractString
->>>>>>> 2b99f69c
 end
 
 typealias SVGAttribute Property{SVGAttributePrimitive}
@@ -652,7 +643,6 @@
     return true
 end
 
-<<<<<<< HEAD
 
 function Base.isless(a::FillPrimitive, b::FillPrimitive)
     return color_isless(a.color, b.color)
@@ -662,6 +652,5 @@
     return color_isless(a.color, b.color)
 end
 
-=======
-prop_string(::JSCall) = "jsc"
->>>>>>> 2b99f69c
+
+prop_string(::JSCall) = "jsc"